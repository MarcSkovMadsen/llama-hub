--- conflicted
+++ resolved
@@ -207,8 +207,6 @@
       "url",
       "gutenberg"
     ]
-<<<<<<< HEAD
-=======
   },
   "RemoteDepthReader": {
     "id": "remote_depth",
@@ -218,7 +216,6 @@
       "url",
       "multiple"
     ]
->>>>>>> 65a1f5e6
   },
   "DadJokesReader": {
     "id": "dad_jokes",
@@ -282,13 +279,10 @@
       "utils.py",
       "__init__.py"
     ]
-<<<<<<< HEAD
-=======
   },
   "RDFReader": {
     "id": "file/rdf",
     "author": "mommi84",
     "keywords": ["rdf", "n-triples", "graph", "knowledge graph"]
->>>>>>> 65a1f5e6
   }
 }